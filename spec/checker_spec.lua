local checker = require 'titan-compiler.checker'
local parser = require 'titan-compiler.parser'
local types = require 'titan-compiler.types'

local function run_checker(code)
    checker.imported = {}
<<<<<<< HEAD
    local ast = assert(parser.parse(code))
=======
    local ast = parser.parse(code)
>>>>>>> 866da77b
    local _, err = checker.check("test", ast, code, "test.titan")
    return err == nil, err, ast
end

local function run_checker_modules(modules, main)
    checker.imported = {}
    local function loader(modname)
        local ast, err = parser.parse(modules[modname])
        if not ast then return nil, parser.error_to_string(err, modname .. ".titan") end
        return ast, modules[modname], modname .. ".titan"
    end
    local _, err = checker.checkimport(main, loader)
    return #err == 0, table.concat(err, "\n"), checker.imported
end

-- Return a version of t2 that only contains fields present in t1 (recursively)
-- Example:
--   t1  = { b = { c = 10 } e = 40 }
--   t2  = { a = 1, b = { c = 20, d = 30} }
--   out = { b = { c = 20 } }
local function restrict(t1, t2)
    if type(t1) == 'table' and type(t2) == 'table' then
        local out = {}
        for k,_ in pairs(t1) do
            out[k] = restrict(t1[k], t2[k])
        end
        return out
    else
        return t2
    end
end

-- To avoid having these tests break all the time when we make insignificant
-- changes to the AST, we only verify a subset of the AST.
local function assert_ast(program, expected)
    local received = restrict(expected, program)
    assert.are.same(expected, received)
<<<<<<< HEAD
end

-- Return a version of t2 that only contains fields present in t1 (recursively)
-- Example:
--   t1  = { b = { c = 10 } e = 40 }
--   t2  = { a = 1, b = { c = 20, d = 30} }
--   out = { b = { c = 20 } }
local function restrict(t1, t2)
    if type(t1) == 'table' and type(t2) == 'table' then
        local out = {}
        for k,_ in pairs(t1) do
            out[k] = restrict(t1[k], t2[k])
        end
        return out
    else
        return t2
    end
end

-- To avoid having these tests break all the time when we make insignificant
-- changes to the AST, we only verify a subset of the AST.
local function assert_ast(program, expected)
    local received = restrict(expected, program)
    assert.are.same(expected, received)
=======
>>>>>>> 866da77b
end

describe("Titan type checker", function()

    it("detects invalid types", function()
        local code = [[
            function fn(): foo
            end
        ]]
        local ok, err = run_checker(code)
        assert.falsy(ok)
        assert.match("type name foo is invalid", err)
    end)

    it("coerces to integer", function()
        local code = [[
            function fn(): integer
                local f: float = 1.0
                local i: integer = f
                return 1
            end
        ]]
        local ok, err, ast = run_checker(code)
        assert.truthy(ok)
        assert.same("Exp_ToInt", ast[1].block.stats[2].exp._tag)
    end)

    it("coerces to float", function()
        local code = [[
            function fn(): integer
                local i: integer = 12
                local f: float = i
                return 1
            end
        ]]
        local ok, err, ast = run_checker(code)
        assert.truthy(ok)
        assert.same("Exp_ToFloat", ast[1].block.stats[2].exp._tag)
    end)

    it("catches duplicate function declarations", function()
        local code = [[
            function fn(): integer
                return 1
            end
            function fn(): integer
                return 1
            end
        ]]
        local ok, err = run_checker(code)
        assert.falsy(ok)
        assert.match("duplicate function", err)
    end)

    it("catches duplicate variable declarations", function()
        local code = {[[
            local x = 1
            x = 2
        ]],
        [[
            local x: integer = 1
            x = 2
        ]],
        }
        for _, c in ipairs(code) do
            local ok, err = run_checker(c)
            assert.falsy(ok)
            assert.match("duplicate variable", err)
        end
    end)

    it("catches variable not declared", function()
        local code = [[
            function fn(): nil
                local x:integer = 1
                y = 2
            end
        ]]
        local ok, err = run_checker(code)
        assert.falsy(ok)
        assert.match("variable '%w+' not declared", err)
    end)

    it("catches reference to function", function()
        local code = [[
            function fn(): nil
                fn = 1
            end
        ]]
        local ok, err = run_checker(code)
        assert.falsy(ok)
        assert.match("reference to function", err)
    end)

    it("catches array expression in indexing is not an array", function()
        local code = [[
            function fn(x: integer): nil
                x[1] = 2
            end
        ]]
        local ok, err = run_checker(code)
        assert.falsy(ok)
        assert.match("array expression in indexing is not an array", err)
    end)

    it("catches wrong use of length operator", function()
        local code = [[
            function fn(x: integer): integer
                return #x
            end
        ]]
        local ok, err = run_checker(code)
        assert.falsy(ok)
        assert.match("trying to take the length", err)
    end)

    it("catches wrong use of unary minus", function()
        local code = [[
            function fn(x: boolean): boolean
                return -x
            end
        ]]
        local ok, err = run_checker(code)
        assert.falsy(ok)
        assert.match("trying to negate a", err)
    end)

    it("catches wrong use of bitwise not", function()
        local code = [[
            function fn(x: boolean): boolean
                return ~x
            end
        ]]
        local ok, err = run_checker(code)
        assert.falsy(ok)
        assert.match("trying to bitwise negate a", err)
    end)

    it("catches mismatching types in locals", function()
        local code = [[
            function fn(): nil
                local i: integer = 1
                local s: string = "foo"
                s = i
            end
        ]]
        local ok, err = run_checker(code)
        assert.falsy(ok)
        assert.match("expected string but found integer", err)
    end)

    it("function can call another function", function()
        local code = [[
            function fn1(): nil
              fn2()
            end

            function fn2(): nil
            end
        ]]
        local ok, err = run_checker(code)
        assert.truthy(ok)
    end)

    it("catches mismatching types in arguments", function()
        local code = [[
            function fn(i: integer, s: string): integer
                s = i
            end
        ]]
        local ok, err = run_checker(code)
        assert.falsy(ok)
        assert.match("expected string but found integer", err)
    end)

    it("allows setting element of array as nil", function ()
        local code = [[
            function fn(): nil
                local arr: {integer} = { 10, 20, 30 }
                arr[1] = nil
            end
        ]]
        local ok, err = run_checker(code)
        assert.truthy(ok, err)
    end)

    it("type-checks 'for'", function()
        local code = [[
            function fn(x: integer): integer
                for i = 1, 10 do
                    x = x + i
                end
                return x
            end
        ]]
        local ok, err = run_checker(code)
        assert.truthy(ok)
    end)

    it("type-checks 'for'", function()
        local code = [[
            function fn(x: integer): integer
                local i: integer = 0
                for i = 1, 10 do
                    x = x + i
                end
                return x
            end
        ]]
        local ok, err = run_checker(code)
        assert.truthy(ok)
    end)

    it("type-checks 'while'", function()
        local code = [[
            function fn(x: integer): integer
                local i: integer = 15
                while x < 100 do
                    x = x + i
                end
                return x
            end
        ]]
        local ok, err = run_checker(code)
        assert.truthy(ok)
    end)

    it("type-checks 'if'", function()
        local code = [[
            function fn(x: integer): integer
                local i: integer = 15
                if x < 100 then
                    x = x + i
                elseif x > 100 then
                    x = x - i
                else
                    x = 100
                end
                return x
            end
        ]]
        local ok, err = run_checker(code)
        assert.truthy(ok)
    end)

    it("checks code inside the 'while' black", function()
        local code = [[
            function fn(x: integer): integer
                local i: integer = 15
                while i do
                    local s: string = i
                end
                return x
            end
        ]]
        local ok, err = run_checker(code)
        assert.falsy(ok)
        assert.match("expected string but found integer", err)
    end)

    it("type-checks 'for' with a step", function()
        local code = [[
            function fn(x: integer): integer
                local i: integer = 0
                for i = 1, 10, 2 do
                    x = x + i
                end
                return x
            end
        ]]
        local ok, err = run_checker(code)
        assert.truthy(ok)
    end)

    it("catches 'for' errors in the start expression", function()
        local code = [[
            function fn(x: integer, s: string): integer
                local i: integer = 0
                for i = s, 10, 2 do
                    x = x + i
                end
                return x
            end
        ]]
        local ok, err = run_checker(code)
        assert.falsy(ok)
        assert.match("'for' start expression", err)
    end)

    it("catches 'for' errors in the control variable", function()
        local code = [[
            function fn(x: integer, s: string): integer
                for i: string = 1, s, 2 do
                    x = x + i
                end
                return x
            end
        ]]
        local ok, err = run_checker(code)
        assert.falsy(ok)
        assert.match("control variable", err)
    end)

    it("catches 'for' errors in the finish expression", function()
        local code = [[
            function fn(x: integer, s: string): integer
                local i: integer = 0
                for i = 1, s, 2 do
                    x = x + i
                end
                return x
            end
        ]]
        local ok, err = run_checker(code)
        assert.falsy(ok)
        assert.match("'for' finish expression", err)
    end)

    it("catches 'for' errors in the step expression", function()
        local code = [[
            function fn(x: integer, s: string): integer
                local i: integer = 0
                for i = 1, 10, s do
                    x = x + i
                end
                return x
            end
        ]]
        local ok, err = run_checker(code)
        assert.falsy(ok)
        assert.match("'for' step expression", err)
    end)

    it("detects nil returns on non-nil functions", function()
        local code = {[[
            function fn(): integer
            end
        ]],
        [[
            function getval(a:integer): integer
                if a == 1 then
                    return 10
                elseif a == 2 then
                else
                    return 30
                end
            end
        ]],
        [[
            function getval(a:integer): integer
                if a == 1 then
                    return 10
                elseif a == 2 then
                    return 20
                else
                    if a < 5 then
                        if a == 3 then
                            return 30
                        end
                    else
                        return 50
                    end
                end
            end
        ]],
        }
        for _, c in ipairs(code) do
            local ok, err = run_checker(c)
            assert.falsy(ok)
            assert.match("function can return nil", err)
        end
    end)

    it("detects attempts to call non-functions", function()
        local code = [[
            function fn(): integer
                local i: integer = 0
                i()
            end
        ]]
        local ok, err = run_checker(code)
        assert.falsy(ok)
        assert.match("is not a function", err)
    end)

    for _, op in ipairs({"==", "~=", "<", ">", "<=", ">="}) do
        it("coerces "..op.." to float if any side is a float", function()
            local code = [[
                function fn(): integer
                    local i: integer = 1
                    local f: float = 1.5
                    local i_f = i ]] .. op .. [[ f
                    local f_i = f ]] .. op .. [[ i
                    local f_f = f ]] .. op .. [[ f
                    local i_i = i ]] .. op .. [[ i
                end
            ]]
            local ok, err, ast = run_checker(code)

            assert.same(types.Float, ast[1].block.stats[3].exp.lhs._type)
            assert.same(types.Float, ast[1].block.stats[3].exp.rhs._type)
            assert.same(types.Boolean, ast[1].block.stats[3].exp._type)

            assert.same(types.Float, ast[1].block.stats[4].exp.lhs._type)
            assert.same(types.Float, ast[1].block.stats[4].exp.rhs._type)
            assert.same(types.Boolean, ast[1].block.stats[4].exp._type)

            assert.same(types.Float, ast[1].block.stats[5].exp.lhs._type)
            assert.same(types.Float, ast[1].block.stats[5].exp.rhs._type)
            assert.same(types.Boolean, ast[1].block.stats[5].exp._type)

            assert.same(types.Integer, ast[1].block.stats[6].exp.lhs._type)
            assert.same(types.Integer, ast[1].block.stats[6].exp.rhs._type)
            assert.same(types.Boolean, ast[1].block.stats[6].exp._type)
        end)
    end

    for _, op in ipairs({"+", "-", "*", "%", "//"}) do
        it("coerces "..op.." to float if any side is a float", function()
            local code = [[
                function fn(): integer
                    local i: integer = 1
                    local f: float = 1.5
                    local i_f = i ]] .. op .. [[ f
                    local f_i = f ]] .. op .. [[ i
                    local f_f = f ]] .. op .. [[ f
                    local i_i = i ]] .. op .. [[ i
                end
            ]]
            local ok, err, ast = run_checker(code)

            assert.same(types.Float, ast[1].block.stats[3].exp.lhs._type)
            assert.same(types.Float, ast[1].block.stats[3].exp.rhs._type)
            assert.same(types.Float, ast[1].block.stats[3].exp._type)

            assert.same(types.Float, ast[1].block.stats[4].exp.lhs._type)
            assert.same(types.Float, ast[1].block.stats[4].exp.rhs._type)
            assert.same(types.Float, ast[1].block.stats[4].exp._type)

            assert.same(types.Float, ast[1].block.stats[5].exp.lhs._type)
            assert.same(types.Float, ast[1].block.stats[5].exp.rhs._type)
            assert.same(types.Float, ast[1].block.stats[5].exp._type)

            assert.same(types.Integer, ast[1].block.stats[6].exp.lhs._type)
            assert.same(types.Integer, ast[1].block.stats[6].exp.rhs._type)
            assert.same(types.Integer, ast[1].block.stats[6].exp._type)
        end)
    end

    for _, op in ipairs({"/", "^"}) do
        it("always coerces "..op.." to float", function()
            local code = [[
                function fn(): integer
                    local i: integer = 1
                    local f: float = 1.5
                    local i_f = i ]] .. op .. [[ f
                    local f_i = f ]] .. op .. [[ i
                    local f_f = f ]] .. op .. [[ f
                    local i_i = i ]] .. op .. [[ i
                end
            ]]
            local ok, err, ast = run_checker(code)

            assert.same(types.Float, ast[1].block.stats[3].exp.lhs._type)
            assert.same(types.Float, ast[1].block.stats[3].exp.rhs._type)
            assert.same(types.Float, ast[1].block.stats[3].exp._type)

            assert.same(types.Float, ast[1].block.stats[4].exp.lhs._type)
            assert.same(types.Float, ast[1].block.stats[4].exp.rhs._type)
            assert.same(types.Float, ast[1].block.stats[4].exp._type)

            assert.same(types.Float, ast[1].block.stats[5].exp.lhs._type)
            assert.same(types.Float, ast[1].block.stats[5].exp.rhs._type)
            assert.same(types.Float, ast[1].block.stats[5].exp._type)

            assert.same(types.Float, ast[1].block.stats[6].exp.lhs._type)
            assert.same(types.Float, ast[1].block.stats[6].exp.rhs._type)
            assert.same(types.Float, ast[1].block.stats[6].exp._type)
        end)
    end

    it("cannot concatenate with boolean", function()
        local code = [[
            function fn(): nil
                local s = "foo" .. true
            end
        ]]
        local ok, err = run_checker(code)
        assert.falsy(ok)
        assert.match("cannot concatenate with boolean value", err)
    end)

    it("cannot concatenate with nil", function()
        local code = [[
            function fn(): nil
                local s = "foo" .. nil
            end
        ]]
        local ok, err = run_checker(code)
        assert.falsy(ok)
        assert.match("cannot concatenate with nil value", err)
    end)

    it("cannot concatenate with array", function()
        local code = [[
            function fn(): nil
                local s = "foo" .. {}
            end
        ]]
        local ok, err = run_checker(code)
        assert.falsy(ok)
        assert.match("cannot concatenate with { integer } value", err)
    end)

    it("cannot concatenate with boolean", function()
        local code = [[
            function fn(): nil
                local s = "foo" .. true
            end
        ]]
        local ok, err = run_checker(code)
        assert.falsy(ok)
        assert.match("cannot concatenate with boolean value", err)
    end)

    it("can concatenate with integer and float", function()
        local code = [[
            function fn(): nil
                local s = 1 .. 2.5
            end
        ]]
        local ok, err = run_checker(code)
        assert.truthy(ok)
    end)

    for _, op in ipairs({"==", "~="}) do
        it("can compare arrays of same type using " .. op, function()
            local code = [[
                function fn(a1: {integer}, a2: {integer}): boolean
                    return a1 ]] .. op .. [[ a2
                end
            ]]
            local ok, err = run_checker(code)
            assert.truthy(ok)
        end)
    end

    for _, op in ipairs({"==", "~="}) do
        it("can compare booleans using " .. op, function()
            local code = [[
                function fn(b1: string, b2: string): boolean
                    return b1 ]] .. op .. [[ b2
                end
            ]]
            local ok, err = run_checker(code)
            assert.truthy(ok)
        end)
    end

    for _, op in ipairs({"==", "~=", "<", ">", "<=", ">="}) do
        it("can compare floats using " .. op, function()
            local code = [[
                function fn(f1: string, f2: string): boolean
                    return f1 ]] .. op .. [[ f2
                end
            ]]
            local ok, err = run_checker(code)
            assert.truthy(ok)
        end)
    end

    for _, op in ipairs({"==", "~=", "<", ">", "<=", ">="}) do
        it("can compare integers using " .. op, function()
            local code = [[
                function fn(i1: string, i2: string): boolean
                    return i1 ]] .. op .. [[ i2
                end
            ]]
            local ok, err = run_checker(code)
            assert.truthy(ok)
        end)
    end

    for _, op in ipairs({"==", "~=", "<", ">", "<=", ">="}) do
        it("can compare integers and floats using " .. op, function()
            local code = [[
                function fn(i: integer, f: float): boolean
                    return i ]] .. op .. [[ f
                end
            ]]
            local ok, err = run_checker(code)
            assert.truthy(ok)
        end)
    end

    for _, op in ipairs({"==", "~=", "<", ">", "<=", ">="}) do
        it("can compare strings using " .. op, function()
            local code = [[
                function fn(s1: string, s2: string): boolean
                    return s1 ]] .. op .. [[ s2
                end
            ]]
            local ok, err = run_checker(code)
            assert.truthy(ok)
        end)
    end

    for _, op in ipairs({"==", "~="}) do
        it("cannot compare arrays of different types using " .. op, function()
            local code = [[
                function fn(a1: {integer}, a2: {float}): boolean
                    return a1 ]] .. op .. [[ a2
                end
            ]]
            local ok, err = run_checker(code)
            assert.falsy(ok)
            assert.match("trying to compare values of different types", err)
        end)
    end

    for _, op in ipairs({"==", "~="}) do
        for _, t1 in ipairs({"{integer}", "boolean", "float", "string"}) do
            for _, t2 in ipairs({"{integer}", "boolean", "float", "string"}) do
                if t1 ~= t2 then
                    it("cannot compare " .. t1 .. " and " .. t2 .. " using " .. op, function()
                        local code = [[
                            function fn(a: ]] .. t1 .. [[, b: ]] .. t2 .. [[): boolean
                                return a ]] .. op .. [[ b
                            end
                        ]]
                        local ok, err = run_checker(code)
                        assert.falsy(ok)
                        assert.match("trying to compare values of different types", err)
                    end)
                end
            end
        end
    end

    for _, op in ipairs({"==", "~="}) do
        for _, t1 in ipairs({"{integer}", "boolean", "integer", "string"}) do
            for _, t2 in ipairs({"{integer}", "boolean", "integer", "string"}) do
                if t1 ~= t2 then
                    it("cannot compare " .. t1 .. " and " .. t2 .. " using " .. op, function()
                        local code = [[
                            function fn(a: ]] .. t1 .. [[, b: ]] .. t2 .. [[): boolean
                                return a ]] .. op .. [[ b
                            end
                        ]]
                        local ok, err = run_checker(code)
                        assert.falsy(ok)
                        assert.match("trying to compare values of different types", err)
                    end)
                end
            end
        end
    end

    for _, op in ipairs({"<", ">", "<=", ">="}) do
        for _, t in ipairs({"{integer}", "boolean", "string"}) do
            it("cannot compare " .. t .. " and float using " .. op, function()
                local code = [[
                    function fn(a: ]] .. t .. [[, b: float): boolean
                        return a ]] .. op .. [[ b
                    end
                ]]
                local ok, err = run_checker(code)
                assert.falsy(ok)
                assert.match("left hand side of relational expression is", err)
            end)
        end
    end

    for _, op in ipairs({"<", ">", "<=", ">="}) do
        for _, t in ipairs({"{integer}", "boolean", "string"}) do
            it("cannot compare float and " .. t .. " using " .. op, function()
                local code = [[
                    function fn(a: float, b: ]] .. t .. [[): boolean
                        return a ]] .. op .. [[ b
                    end
                ]]
                local ok, err = run_checker(code)
                assert.falsy(ok)
                assert.match("right hand side of relational expression is", err)
            end)
        end
    end

    for _, op in ipairs({"<", ">", "<=", ">="}) do
        for _, t in ipairs({"{integer}", "boolean", "string"}) do
            it("cannot compare " .. t .. " and integer using " .. op, function()
                local code = [[
                    function fn(a: ]] .. t .. [[, b: integer): boolean
                        return a ]] .. op .. [[ b
                    end
                ]]
                local ok, err = run_checker(code)
                assert.falsy(ok)
                assert.match("left hand side of relational expression is", err)
            end)
        end
    end

    for _, op in ipairs({"<", ">", "<=", ">="}) do
        for _, t in ipairs({"{integer}", "boolean", "string"}) do
            it("cannot compare integer and " .. t .. " using " .. op, function()
                local code = [[
                    function fn(a: integer, b: ]] .. t .. [[): boolean
                        return a ]] .. op .. [[ b
                    end
                ]]
                local ok, err = run_checker(code)
                assert.falsy(ok)
                assert.match("right hand side of relational expression is", err)
            end)
        end
    end

    for _, op in ipairs({"<", ">", "<=", ">="}) do
        for _, t in ipairs({"{integer}", "boolean"}) do
            it("cannot compare " .. t .. " and string using " .. op, function()
                local code = [[
                    function fn(a: ]] .. t .. [[, b: string): boolean
                        return a ]] .. op .. [[ b
                    end
                ]]
                local ok, err = run_checker(code)
                assert.falsy(ok)
                assert.match("left hand side of relational expression is", err)
            end)
        end
    end

    for _, op in ipairs({"<", ">", "<=", ">="}) do
        for _, t in ipairs({"{integer}", "boolean"}) do
            it("cannot compare string and " .. t .. " using " .. op, function()
                local code = [[
                    function fn(a: string, b: ]] .. t .. [[): boolean
                        return a ]] .. op .. [[ b
                    end
                ]]
                local ok, err = run_checker(code)
                assert.falsy(ok)
                assert.match("right hand side of relational expression is", err)
            end)
        end
    end

    for _, op in ipairs({"<", ">", "<=", ">="}) do
        for _, t1 in ipairs({"{integer}", "boolean"}) do
            for _, t2 in ipairs({"{integer}", "boolean"}) do
                it("cannot compare " .. t1 .. " and " .. t2 .. " using " .. op, function()
                    local code = [[
                        function fn(a: ]] .. t1 .. [[, b: ]] .. t2 .. [[): boolean
                            return a ]] .. op .. [[ b
                        end
                    ]]
                    local ok, err = run_checker(code)
                    assert.falsy(ok)
                    if t1 ~= t2 then
                        assert.match("trying to use relational expression with", err)
                    else
                        assert.match("trying to use relational expression with two", err)
                    end
                end)
            end
        end
    end
    it("returns the type of the module with exported members", function()
        local code = [[
            a: integer = 1
            local b: float = 2
            function geta(): integer
                return a
            end
            local function foo(): nil end
        ]]
        local ast, err = parser.parse(code)
        assert.truthy(ast, err)
        local mod, err = checker.check("test", ast, code, "test.titan")
        assert.truthy(mod, err)
        assert_ast(mod, {
            _tag = "Module",
            name = "test",
            members = {
                a = { _type = { _tag = "Integer" } },
                geta = { _type = { _tag = "Function" } }
            }
        })
        assert.falsy(mod.members.b)
        assert.falsy(mod.members.foo)
    end)

    it("fails to load modules that do not exist", function ()
        local code = [[
            local foo = import "foo"
            local bar = import "bar.baz"
        ]]
        local ast, err = parser.parse(code)
        assert.truthy(ast, err)
        local mod, err = checker.check("test", ast, code, "test.titan")
        assert.match("no file './foo.titan'", err)
        assert.match("no file './bar/baz.titan'", err)
    end)

    it("correctly imports modules that do exist", function ()
        local modules = {
            foo = [[
                a: integer = 1
                function foo(): nil end
            ]],
            bar = [[
                local foo = import "foo"
            ]]
        }
        local ok, err, mods = run_checker_modules(modules, "bar")
        assert.truthy(ok)
        assert.truthy(mods.foo)
        assert_ast(mods.foo.type, {
            _tag = "Module",
            name = "foo",
            members = {
                a = { _type = { _tag = "Integer" } },
                foo = { _type = { _tag = "Function" } }
            }
        })
    end)

    it("fails on circular module references", function ()
        local modules = {
            foo = [[
                local bar = import "bar"
                a: integer = nil
                function foo(): nil end
            ]],
            bar = [[
                local foo = import "foo"
            ]]
        }
        local ok, err = run_checker_modules(modules, "bar")
        assert.falsy(ok)
        assert.match("circular", err)
    end)

    it("import fails on modules with syntax errors", function ()
        local modules = {
            foo = [[
                a: integer =
                function foo(): nil end
            ]],
            bar = [[
                local foo = import "foo"
            ]]
        }
        local ok, err = run_checker_modules(modules, "bar")
        assert.falsy(ok)
        assert.match("problem loading module", err)
    end)

    it("correctly uses module variable", function ()
        local modules = {
            foo = [[
                a: integer = 1
            ]],
            bar = [[
                local foo = import "foo"
                function bar(): integer
                    foo.a = 5
                    return foo.a
                end
            ]]
        }
        local ok, err, mods = run_checker_modules(modules, "bar")
        assert.truthy(ok)
    end)

    it("uses module variable with wrong type", function ()
        local modules = {
            foo = [[
                a: integer = 1
            ]],
            bar = [[
                local foo = import "foo"
                function bar(): string
                    foo.a = "foo"
                    return foo.a
                end
            ]]
        }
        local ok, err, mods = run_checker_modules(modules, "bar")
        assert.falsy(ok)
        assert.match("expected string but found integer", err)
        assert.match("expected integer but found string", err)
    end)

    it("catches module variable initialization with wrong type", function()
        local code = {[[
            local x: integer = nil
        ]],
        [[
            x: integer = nil
        ]],
        }
        for _, c in ipairs(code) do
            local ok, err = run_checker(c)
            assert.falsy(ok)
            assert.match("expected integer but found nil", err)
        end
    end)

    it("returns the type of the module with exported members", function()
        local modules = { test = [[
            a: integer = 1
            local b: float = 2
            function geta(): integer
                return a
            end
            local function foo(): nil end
        ]] }
        local ok, err, mods = run_checker_modules(modules, "test")
        assert.truthy(ok)
        assert_ast(mods.test.type, {
            _tag = "Module",
            name = "test",
            members = {
                a = { _type = { _tag = "Integer" } },
                geta = { _type = { _tag = "Function" } }
            }
        })
        assert.falsy(mods.test.type.members.b)
        assert.falsy(mods.test.type.members.foo)
    end)

    it("fails to load modules that do not exist", function ()
        local code = [[
            local foo = import "foo"
            local bar = import "bar.baz"
        ]]
        local ok, err, ast = run_checker(code)
        assert.falsy(ok)
        assert.match("no file './foo.titan'", err)
        assert.match("no file './bar/baz.titan'", err)
    end)

    it("correctly imports modules that do exist", function ()
        local modules = {
            foo = [[
                a: integer = 1
                function foo(): nil end
            ]],
            bar = [[
                local foo = import "foo"
            ]]
        }
        local ok, err, mods = run_checker_modules(modules, "bar")
        assert.truthy(ok)
        assert.truthy(mods.foo)
        assert_ast(mods.foo.type, {
            _tag = "Module",
            name = "foo",
            members = {
                a = { _type = { _tag = "Integer" } },
                foo = { _type = { _tag = "Function" } }
            }
        })
    end)

    it("fails on circular module references", function ()
        local modules = {
            foo = [[
                local bar = import "bar"
                a: integer = nil
                function foo(): nil end
            ]],
            bar = [[
                local foo = import "foo"
            ]]
        }
        local ok, err = run_checker_modules(modules, "bar")
        assert.falsy(ok)
        assert.match("circular", err)
    end)

    it("import fails on modules with syntax errors", function ()
        local modules = {
            foo = [[
                a: integer =
                function foo(): nil end
            ]],
            bar = [[
                local foo = import "foo"
            ]]
        }
        local ok, err = run_checker_modules(modules, "bar")
        assert.falsy(ok)
        assert.match("problem loading module", err)
    end)

    it("correctly uses module variable", function ()
        local modules = {
            foo = [[
                a: integer = 1
            ]],
            bar = [[
                local foo = import "foo"
                function bar(): integer
                    foo.a = 5
                    return foo.a
                end
            ]]
        }
        local ok, err, mods = run_checker_modules(modules, "bar")
        assert.truthy(ok)
    end)

    it("uses module variable with wrong type", function ()
        local modules = {
            foo = [[
                a: integer = 1
            ]],
            bar = [[
                local foo = import "foo"
                function bar(): string
                    foo.a = "foo"
                    return foo.a
                end
            ]]
        }
        local ok, err, mods = run_checker_modules(modules, "bar")
        assert.falsy(ok)
        assert.match("expected string but found integer", err)
        assert.match("expected integer but found string", err)
    end)

    it("catches module variable initialization with wrong type", function()
        local code = {[[
            local x: integer = nil
        ]],
        [[
            x: integer = nil
        ]],
        }
        for _, c in ipairs(code) do
            local ok, err = run_checker(c)
            assert.falsy(ok)
            assert.match("expected integer but found nil", err)
        end
    end)

end)
<|MERGE_RESOLUTION|>--- conflicted
+++ resolved
@@ -4,11 +4,7 @@
 
 local function run_checker(code)
     checker.imported = {}
-<<<<<<< HEAD
     local ast = assert(parser.parse(code))
-=======
-    local ast = parser.parse(code)
->>>>>>> 866da77b
     local _, err = checker.check("test", ast, code, "test.titan")
     return err == nil, err, ast
 end
@@ -46,33 +42,6 @@
 local function assert_ast(program, expected)
     local received = restrict(expected, program)
     assert.are.same(expected, received)
-<<<<<<< HEAD
-end
-
--- Return a version of t2 that only contains fields present in t1 (recursively)
--- Example:
---   t1  = { b = { c = 10 } e = 40 }
---   t2  = { a = 1, b = { c = 20, d = 30} }
---   out = { b = { c = 20 } }
-local function restrict(t1, t2)
-    if type(t1) == 'table' and type(t2) == 'table' then
-        local out = {}
-        for k,_ in pairs(t1) do
-            out[k] = restrict(t1[k], t2[k])
-        end
-        return out
-    else
-        return t2
-    end
-end
-
--- To avoid having these tests break all the time when we make insignificant
--- changes to the AST, we only verify a subset of the AST.
-local function assert_ast(program, expected)
-    local received = restrict(expected, program)
-    assert.are.same(expected, received)
-=======
->>>>>>> 866da77b
 end
 
 describe("Titan type checker", function()
