--- conflicted
+++ resolved
@@ -981,11 +981,9 @@
 
         assert_type_syntax_error([[ (a, b) -> = nil ]], "TypeReturnTypes")
 
-<<<<<<< HEAD
         assert_type_syntax_error([[ (a, b) b ]], "Err_032")
-=======
+
         assert_type_syntax_error([[ foo. ]], "QualName")
->>>>>>> beec1e9f
 
         assert_program_syntax_error([[
             record A
